[![RimWorld 1.2](https://img.shields.io/badge/RimWorld-1.2-brightgreen.svg)](http://rimworldgame.com/)

add control units to generators to automatically switch them on and off when needed


  
  
![Features](https://banners.karel-kroeze.nl/title/Features.png)
Adds generator control boxes, which will automatically turn the generators they are attached to on and off depending on current power levels.  
![Power Control Box](https://i.imgur.com/kQtPswV.gif)

Control boxes can be built after researching _Backup Power_, a follow-up to _Microelectronics_. Once researched, build a power control box on top of any generator to have it automatically toggled on/off depending on the electrical grid's supply and demand.  

Should work on any power generator that has the 'flickable' tag, so any vanilla or modded power producer that can be toggled on and off.

Control boxes have an indicator light that can take three colours:  
 - blue: control box is in standby, the generator is not currently needed.
 - green: control box is active, the generator is running.
 - red: control box error, the generator can not run.


  
  
![Known Issues](https://banners.karel-kroeze.nl/title/Known%20Issues.png)
None (yet).



  
  
![Contributors](https://banners.karel-kroeze.nl/title/Contributors.png)
 - Cenbes:	Control box texture


  
  
![Think you found a bug?](https://banners.karel-kroeze.nl/title/Think%20you%20found%20a%20bug%3F.png)

Please read [this guide](http://steamcommunity.com/sharedfiles/filedetails/?id=725234314) before creating a bug report,
and then create a bug report [here](https://github.com/fluffy-mods/BackupPower/issues)


  
  
![Older versions](https://banners.karel-kroeze.nl/title/Older%20versions.png)

All current and past versions of this mod can be downloaded from [GitHub](https://github.com/fluffy-mods/BackupPower/releases).


  
  
![License](https://banners.karel-kroeze.nl/title/License.png)

All original code in this mod is licensed under the [MIT license](https://opensource.org/licenses/MIT). Do what you want, but give me credit.
All original content (e.g. text, imagery, sounds) in this mod is licensed under the [CC-BY-SA 4.0 license](http://creativecommons.org/licenses/by-sa/4.0/).

Parts of the code in this mod, and some content may be licensed by their original authors. If this is the case, the original author & license will either be given in the source code, or be in a LICENSE file next to the content. Please do not decompile my mods, but use the original source code available on [GitHub](https://github.com/fluffy-mods/BackupPower/), so license information in the source code is preserved.

[![Supporters](https://banners.karel-kroeze.nl/donations.png)](https://ko-fi.com/fluffymods)


  
  
![Are you enjoying my mods?](https://banners.karel-kroeze.nl/title/Are%20you%20enjoying%20my%20mods%3F.png)

Become a supporter and show your appreciation by buying me a coffee (or contribute towards a nice single malt).

[![Buy Me a Coffee](http://i.imgur.com/EjWiUwx.gif)](https://ko-fi.com/fluffymods)

[![I Have a Black Dog](https://i.ibb.co/ss59Rwy/New-Project-2.png)](https://www.youtube.com/watch?v=XiCrniLQGYc)



  
  
![Version](https://banners.karel-kroeze.nl/title/Version.png)
<<<<<<< HEAD
This is version 1.9.163, for RimWorld 1.2.2719.
=======
This is version 1.9.168, for RimWorld 1.2.2719.
>>>>>>> 5eedee02
<|MERGE_RESOLUTION|>--- conflicted
+++ resolved
@@ -2,53 +2,36 @@
 
 add control units to generators to automatically switch them on and off when needed
 
-
-  
-  
 ![Features](https://banners.karel-kroeze.nl/title/Features.png)
 Adds generator control boxes, which will automatically turn the generators they are attached to on and off depending on current power levels.  
 ![Power Control Box](https://i.imgur.com/kQtPswV.gif)
 
-Control boxes can be built after researching _Backup Power_, a follow-up to _Microelectronics_. Once researched, build a power control box on top of any generator to have it automatically toggled on/off depending on the electrical grid's supply and demand.  
+Control boxes can be built after researching _Backup Power_, a follow-up to _Microelectronics_. Once researched, build a power control box on top of any generator to have it automatically toggled on/off depending on the electrical grid's supply and demand.
 
 Should work on any power generator that has the 'flickable' tag, so any vanilla or modded power producer that can be toggled on and off.
 
-Control boxes have an indicator light that can take three colours:  
- - blue: control box is in standby, the generator is not currently needed.
- - green: control box is active, the generator is running.
- - red: control box error, the generator can not run.
+Control boxes have an indicator light that can take three colours:
 
+- blue: control box is in standby, the generator is not currently needed.
+- green: control box is active, the generator is running.
+- red: control box error, the generator can not run.
 
-  
-  
 ![Known Issues](https://banners.karel-kroeze.nl/title/Known%20Issues.png)
 None (yet).
 
+![Contributors](https://banners.karel-kroeze.nl/title/Contributors.png)
 
+- Cenbes: Control box texture
 
-  
-  
-![Contributors](https://banners.karel-kroeze.nl/title/Contributors.png)
- - Cenbes:	Control box texture
-
-
-  
-  
 ![Think you found a bug?](https://banners.karel-kroeze.nl/title/Think%20you%20found%20a%20bug%3F.png)
 
 Please read [this guide](http://steamcommunity.com/sharedfiles/filedetails/?id=725234314) before creating a bug report,
 and then create a bug report [here](https://github.com/fluffy-mods/BackupPower/issues)
 
-
-  
-  
 ![Older versions](https://banners.karel-kroeze.nl/title/Older%20versions.png)
 
 All current and past versions of this mod can be downloaded from [GitHub](https://github.com/fluffy-mods/BackupPower/releases).
 
-
-  
-  
 ![License](https://banners.karel-kroeze.nl/title/License.png)
 
 All original code in this mod is licensed under the [MIT license](https://opensource.org/licenses/MIT). Do what you want, but give me credit.
@@ -58,9 +41,6 @@
 
 [![Supporters](https://banners.karel-kroeze.nl/donations.png)](https://ko-fi.com/fluffymods)
 
-
-  
-  
 ![Are you enjoying my mods?](https://banners.karel-kroeze.nl/title/Are%20you%20enjoying%20my%20mods%3F.png)
 
 Become a supporter and show your appreciation by buying me a coffee (or contribute towards a nice single malt).
@@ -69,13 +49,5 @@
 
 [![I Have a Black Dog](https://i.ibb.co/ss59Rwy/New-Project-2.png)](https://www.youtube.com/watch?v=XiCrniLQGYc)
 
-
-
-  
-  
 ![Version](https://banners.karel-kroeze.nl/title/Version.png)
-<<<<<<< HEAD
-This is version 1.9.163, for RimWorld 1.2.2719.
-=======
-This is version 1.9.168, for RimWorld 1.2.2719.
->>>>>>> 5eedee02
+This is version 1.9.168, for RimWorld 1.2.2719.