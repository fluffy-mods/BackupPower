--- conflicted
+++ resolved
@@ -1,48 +1,34 @@
 {
-    "name": "Backup Power",
-    "version": {
-        "major": 1,
-        "minor": 9,
-<<<<<<< HEAD
-        "build": 163
-=======
-        "build": 168
->>>>>>> 5eedee02
+  "name": "Backup Power",
+  "version": {
+    "major": 1,
+    "minor": 9,
+    "build": 168
+  },
+  "git_user": "fluffy-mods",
+  "git_repo": "BackupPower",
+  "visibility": 0,
+  "packageId": "fluffy.backuppower",
+  "changenote": "2020-08-08 00:08 :: Fluffy :: lower research cost change prerequisite to electricity",
+  "changenotes": [
+    {
+      "repo": "BackupPower",
+      "hash": "48a01f8b1ebfa166395100aaff868f9776a659e9",
+      "date": "2020-08-08 00:08",
+      "author": "Fluffy",
+      "message": "lower research cost change prerequisite to electricity"
     },
-    "git_user": "fluffy-mods",
-    "git_repo": "BackupPower",
-    "visibility": 0,
-    "packageId": "fluffy.backuppower",
-<<<<<<< HEAD
-    "changenote": "",
-    "changenotes": [
-        {
-            "repo": "BackupPower",
-=======
-    "changenote": "2020-08-08 00:08 :: Fluffy :: lower research cost change prerequisite to electricity",
-    "changenotes": [
-        {
-            "repo": "BackupPower",
-            "hash": "48a01f8b1ebfa166395100aaff868f9776a659e9",
-            "date": "2020-08-08 00:08",
-            "author": "Fluffy",
-            "message": "lower research cost change prerequisite to electricity"
-        },
-        {
-            "repo": "BackupPower",
->>>>>>> 5eedee02
-            "hash": "739b020ae06dd74dcb95c1eaaa5a7e8d9a932128",
-            "date": "2020-06-12 22:06",
-            "author": "Fluffy",
-            "message": "Release 1.9.160 [nolog]"
-        }
-    ],
-    "contributors": {
-        "Cenbes": "Control box texture"
-    },
-    "tags": [
-        "1.1",
-        "1.2"
-    ],
-    "publishedfileid": "2084493662"
+    {
+      "repo": "BackupPower",
+      "hash": "739b020ae06dd74dcb95c1eaaa5a7e8d9a932128",
+      "date": "2020-06-12 22:06",
+      "author": "Fluffy",
+      "message": "Release 1.9.160 [nolog]"
+    }
+  ],
+  "contributors": {
+    "Cenbes": "Control box texture"
+  },
+  "tags": ["1.1", "1.2"],
+  "publishedfileid": "2084493662"
 }