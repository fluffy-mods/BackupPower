<?xml version="1.0" encoding="UTF-8" standalone="yes"?>
<ModMetaData>
  <name>Backup Power</name>
  <author>Fluffy</author>
  <supportedVersions>
    <li>1.2</li>
  </supportedVersions>
  <description>add control units to generators to automatically switch them on and off when needed

&lt;size=24&gt;Features&lt;/size&gt;
Adds generator control boxes, which will automatically turn the generators they are attached to on and off depending on current power levels.

Control boxes can be built after researching &lt;i&gt;Backup Power&lt;/i&gt;, a follow-up to &lt;i&gt;Microelectronics&lt;/i&gt;. Once researched, build a power control box on top of any generator to have it automatically toggled on/off depending on the electrical grid’s supply and demand.  

Should work on any power generator that has the ‘flickable’ tag, so any vanilla or modded power producer that can be toggled on and off.

Control boxes have an indicator light that can take three colours:  


blue: control box is in standby, the generator is not currently needed.
green: control box is active, the generator is running.
red: control box error, the generator can not run.

&lt;size=24&gt;Known Issues&lt;/size&gt;
None (yet).

&lt;size=24&gt;Contributors&lt;/size&gt;

Cenbes:    Control box texture

&lt;size=24&gt;Version&lt;/size&gt;
<<<<<<< HEAD
This is version 1.9.163, for RimWorld 1.2.2719.
=======
This is version 1.9.168, for RimWorld 1.2.2719.
>>>>>>> 5eedee02

</description>
  <url>https://ludeon.com/forums/index.php?topic=16120</url>
  <packageId>fluffy.backuppower</packageId>
  <loadAfter>
    <li>Ludeon.RimWorld</li>
  </loadAfter>
</ModMetaData><|MERGE_RESOLUTION|>--- conflicted
+++ resolved
@@ -29,11 +29,7 @@
 Cenbes:    Control box texture
 
 &lt;size=24&gt;Version&lt;/size&gt;
-<<<<<<< HEAD
-This is version 1.9.163, for RimWorld 1.2.2719.
-=======
 This is version 1.9.168, for RimWorld 1.2.2719.
->>>>>>> 5eedee02
 
 </description>
   <url>https://ludeon.com/forums/index.php?topic=16120</url>
